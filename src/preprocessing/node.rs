--- conflicted
+++ resolved
@@ -28,36 +28,6 @@
     pub node_type: NodeType,
 }
 
-<<<<<<< HEAD
-=======
-/// Nodes are ordered by their height.
-impl PartialOrd for HctlTreeNode {
-    fn partial_cmp(&self, other: &Self) -> Option<Ordering> {
-        Some(self.height.cmp(&other.height))
-    }
-    fn lt(&self, other: &Self) -> bool {
-        self.height.lt(&other.height)
-    }
-    fn le(&self, other: &Self) -> bool {
-        self.height.le(&other.height)
-    }
-    fn gt(&self, other: &Self) -> bool {
-        self.height.gt(&other.height)
-    }
-    fn ge(&self, other: &Self) -> bool {
-        self.height.ge(&other.height)
-    }
-}
-
-/// Nodes are ordered by their height.
-impl Ord for HctlTreeNode {
-    fn cmp(&self, other: &Self) -> Ordering {
-        self.height.cmp(&other.height)
-    }
-}
-
-/// Generating new instances of `HctlTreeNode`.
->>>>>>> f7858445
 impl HctlTreeNode {
     /// Parse `tokens` of HCTL formula into an abstract syntax tree using recursive steps.
     /// It is recommended to not use this method for parsing, but rather choose from functions
@@ -79,14 +49,7 @@
             String::new()
         };
         HctlTreeNode {
-<<<<<<< HEAD
-            subform_str: format!(
-                "({} {{{}}}{}: {})",
-                op, var, domain_string, child.subform_str
-            ),
-=======
-            formula_str: format!("({op}{{{var}}}: {child})"),
->>>>>>> f7858445
+            formula_str: format!("({op}{{{var}}}{domain_string}: {child})"),
             height: child.height + 1,
             node_type: NodeType::HybridNode(op, var, domain, Box::new(child)),
         }
