--- conflicted
+++ resolved
@@ -100,16 +100,11 @@
             Atomic::WildCardProp(_) => unreachable!(),
         },
         NodeType::UnaryNode(op, child) => match op {
-<<<<<<< HEAD
             UnaryOp::Not => eval_neg(
                 graph,
                 &eval_node(*child, graph, eval_context, steady_states),
             ),
-            UnaryOp::Ex => eval_ex(
-=======
-            UnaryOp::Not => eval_neg(graph, &eval_node(*child, graph, eval_info, steady_states)),
             UnaryOp::EX => eval_ex(
->>>>>>> f7858445
                 graph,
                 &eval_node(*child, graph, eval_context, steady_states),
                 steady_states,
@@ -119,18 +114,11 @@
                 &eval_node(*child, graph, eval_context, steady_states),
                 steady_states,
             ),
-<<<<<<< HEAD
-            UnaryOp::Ef => eval_ef_saturated(
-                graph,
-                &eval_node(*child, graph, eval_context, steady_states),
-            ),
-            UnaryOp::Af => eval_af(
-=======
-            UnaryOp::EF => {
-                eval_ef_saturated(graph, &eval_node(*child, graph, eval_info, steady_states))
-            }
+            UnaryOp::EF => eval_ef_saturated(
+                graph,
+                &eval_node(*child, graph, eval_context, steady_states),
+            ),
             UnaryOp::AF => eval_af(
->>>>>>> f7858445
                 graph,
                 &eval_node(*child, graph, eval_context, steady_states),
                 steady_states,
@@ -140,14 +128,10 @@
                 &eval_node(*child, graph, eval_context, steady_states),
                 steady_states,
             ),
-<<<<<<< HEAD
-            UnaryOp::Ag => eval_ag(
-                graph,
-                &eval_node(*child, graph, eval_context, steady_states),
-            ),
-=======
-            UnaryOp::AG => eval_ag(graph, &eval_node(*child, graph, eval_info, steady_states)),
->>>>>>> f7858445
+            UnaryOp::AG => eval_ag(
+                graph,
+                &eval_node(*child, graph, eval_context, steady_states),
+            ),
         },
         NodeType::BinaryNode(op, left, right) => {
             match op {
@@ -277,15 +261,9 @@
 /// This recognition step is used to later optimize the attractor pattern.
 fn is_attractor_pattern(node: HctlTreeNode) -> bool {
     match node.node_type {
-<<<<<<< HEAD
         NodeType::HybridNode(HybridOp::Bind, var1, None, child1) => match child1.node_type {
-            NodeType::UnaryNode(UnaryOp::Ag, child2) => match child2.node_type {
-                NodeType::UnaryNode(UnaryOp::Ef, child3) => match child3.node_type {
-=======
-        NodeType::HybridNode(HybridOp::Bind, var1, child1) => match child1.node_type {
             NodeType::UnaryNode(UnaryOp::AG, child2) => match child2.node_type {
                 NodeType::UnaryNode(UnaryOp::EF, child3) => match child3.node_type {
->>>>>>> f7858445
                     NodeType::TerminalNode(Atomic::Var(var2)) => var1 == var2,
                     _ => false,
                 },
@@ -301,13 +279,8 @@
 /// This recognition step is used to later optimize the fixed-point pattern.
 fn is_fixed_point_pattern(node: HctlTreeNode) -> bool {
     match node.node_type {
-<<<<<<< HEAD
         NodeType::HybridNode(HybridOp::Bind, var1, None, child1) => match child1.node_type {
-            NodeType::UnaryNode(UnaryOp::Ax, child2) => match child2.node_type {
-=======
-        NodeType::HybridNode(HybridOp::Bind, var1, child1) => match child1.node_type {
             NodeType::UnaryNode(UnaryOp::AX, child2) => match child2.node_type {
->>>>>>> f7858445
                 NodeType::TerminalNode(Atomic::Var(var2)) => var1 == var2,
                 _ => false,
             },
